# Byte-compiled / optimized / DLL files
__pycache__/
*.py[codz]
*$py.class

# C extensions
*.so

# Distribution / packaging
.Python
build/
develop-eggs/
dist/
downloads/
eggs/
.eggs/
lib/
lib64/
parts/
sdist/
var/
wheels/
share/python-wheels/
*.egg-info/
.installed.cfg
*.egg
MANIFEST

# PyInstaller
#  Usually these files are written by a python script from a template
#  before PyInstaller builds the exe, so as to inject date/other infos into it.
*.manifest
*.spec

# Installer logs
pip-log.txt
pip-delete-this-directory.txt

# Unit test / coverage reports
htmlcov/
.tox/
.nox/
.coverage
.coverage.*
.cache
nosetests.xml
coverage.xml
*.cover
*.py.cover
.hypothesis/
.pytest_cache/
cover/

# Translations
*.mo
*.pot

# Django stuff:
*.log
local_settings.py
db.sqlite3
db.sqlite3-journal

# Flask stuff:
instance/
.webassets-cache

# Scrapy stuff:
.scrapy

# Sphinx documentation
docs/_build/

# PyBuilder
.pybuilder/
target/

# Jupyter Notebook
.ipynb_checkpoints

# IPython
profile_default/
ipython_config.py

# pyenv
#   For a library or package, you might want to ignore these files since the code is
#   intended to run in multiple environments; otherwise, check them in:
# .python-version

# pipenv
#   According to pypa/pipenv#598, it is recommended to include Pipfile.lock in version control.
#   However, in case of collaboration, if having platform-specific dependencies or dependencies
#   having no cross-platform support, pipenv may install dependencies that don't work, or not
#   install all needed dependencies.
#Pipfile.lock

# UV
#   Similar to Pipfile.lock, it is generally recommended to include uv.lock in version control.
#   This is especially recommended for binary packages to ensure reproducibility, and is more
#   commonly ignored for libraries.
#uv.lock

# poetry
#   Similar to Pipfile.lock, it is generally recommended to include poetry.lock in version control.
#   This is especially recommended for binary packages to ensure reproducibility, and is more
#   commonly ignored for libraries.
#   https://python-poetry.org/docs/basic-usage/#commit-your-poetrylock-file-to-version-control
#poetry.lock
#poetry.toml

# pdm
#   Similar to Pipfile.lock, it is generally recommended to include pdm.lock in version control.
#   pdm recommends including project-wide configuration in pdm.toml, but excluding .pdm-python.
#   https://pdm-project.org/en/latest/usage/project/#working-with-version-control
#pdm.lock
#pdm.toml
.pdm-python
.pdm-build/

# pixi
#   Similar to Pipfile.lock, it is generally recommended to include pixi.lock in version control.
#pixi.lock
#   Pixi creates a virtual environment in the .pixi directory, just like venv module creates one
#   in the .venv directory. It is recommended not to include this directory in version control.
.pixi

# PEP 582; used by e.g. github.com/David-OConnor/pyflow and github.com/pdm-project/pdm
__pypackages__/

# Celery stuff
celerybeat-schedule
celerybeat.pid

# SageMath parsed files
*.sage.py

# Environments
.env
.envrc
.venv
env/
venv/
ENV/
env.bak/
venv.bak/

# Spyder project settings
.spyderproject
.spyproject

# Rope project settings
.ropeproject

# mkdocs documentation
/site

# mypy
.mypy_cache/
.dmypy.json
dmypy.json

# Pyre type checker
.pyre/

# pytype static type analyzer
.pytype/

# Cython debug symbols
cython_debug/

# PyCharm
#  JetBrains specific template is maintained in a separate JetBrains.gitignore that can
#  be found at https://github.com/github/gitignore/blob/main/Global/JetBrains.gitignore
#  and can be added to the global gitignore or merged into this file.  For a more nuclear
#  option (not recommended) you can uncomment the following to ignore the entire idea folder.
#.idea/

# Abstra
# Abstra is an AI-powered process automation framework.
# Ignore directories containing user credentials, local state, and settings.
# Learn more at https://abstra.io/docs
.abstra/

# Visual Studio Code
#  Visual Studio Code specific template is maintained in a separate VisualStudioCode.gitignore 
#  that can be found at https://github.com/github/gitignore/blob/main/Global/VisualStudioCode.gitignore
#  and can be added to the global gitignore or merged into this file. However, if you prefer, 
#  you could uncomment the following to ignore the entire vscode folder
# .vscode/

# Ruff stuff:
.ruff_cache/

# PyPI configuration file
.pypirc

# Cursor
#  Cursor is an AI-powered code editor. `.cursorignore` specifies files/directories to
#  exclude from AI features like autocomplete and code analysis. Recommended for sensitive data
#  refer to https://docs.cursor.com/context/ignore-files
.cursorignore
.cursorindexingignore

# Marimo
marimo/_static/
marimo/_lsp/
__marimo__/

# Streamlit
.streamlit/secrets.toml

secrets.json

mcp_servers/

data/
<<<<<<< HEAD
=======
.github
>>>>>>> 6b51ff7d

# objects from librespot
credentials.json<|MERGE_RESOLUTION|>--- conflicted
+++ resolved
@@ -214,10 +214,7 @@
 mcp_servers/
 
 data/
-<<<<<<< HEAD
-=======
 .github
->>>>>>> 6b51ff7d
 
 # objects from librespot
 credentials.json
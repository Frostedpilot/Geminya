# Byte-compiled / optimized / DLL files
__pycache__/
*.py[codz]
*$py.class

# C extensions
*.so

# Distribution / packaging
.Python
build/
develop-eggs/
dist/
downloads/
eggs/
.eggs/
lib/
lib64/
parts/
sdist/
var/
wheels/
share/python-wheels/
*.egg-info/
.installed.cfg
*.egg
MANIFEST

# PyInstaller
#  Usually these files are written by a python script from a template
#  before PyInstaller builds the exe, so as to inject date/other infos into it.
*.manifest
*.spec

# Installer logs
pip-log.txt
pip-delete-this-directory.txt

# Unit test / coverage reports
htmlcov/
.tox/
.nox/
.coverage
.coverage.*
.cache
nosetests.xml
coverage.xml
*.cover
*.py.cover
.hypothesis/
.pytest_cache/
cover/

# Translations
*.mo
*.pot

# Django stuff:
*.log
local_settings.py
db.sqlite3
db.sqlite3-journal

# Flask stuff:
instance/
.webassets-cache

# Scrapy stuff:
.scrapy

# Sphinx documentation
docs/_build/

# PyBuilder
.pybuilder/
target/

# Jupyter Notebook
.ipynb_checkpoints

# IPython
profile_default/
ipython_config.py

# pyenv
#   For a library or package, you might want to ignore these files since the code is
#   intended to run in multiple environments; otherwise, check them in:
# .python-version

# pipenv
#   According to pypa/pipenv#598, it is recommended to include Pipfile.lock in version control.
#   However, in case of collaboration, if having platform-specific dependencies or dependencies
#   having no cross-platform support, pipenv may install dependencies that don't work, or not
#   install all needed dependencies.
#Pipfile.lock

# UV
#   Similar to Pipfile.lock, it is generally recommended to include uv.lock in version control.
#   This is especially recommended for binary packages to ensure reproducibility, and is more
#   commonly ignored for libraries.
#uv.lock

# poetry
#   Similar to Pipfile.lock, it is generally recommended to include poetry.lock in version control.
#   This is especially recommended for binary packages to ensure reproducibility, and is more
#   commonly ignored for libraries.
#   https://python-poetry.org/docs/basic-usage/#commit-your-poetrylock-file-to-version-control
#poetry.lock
#poetry.toml

# pdm
#   Similar to Pipfile.lock, it is generally recommended to include pdm.lock in version control.
#   pdm recommends including project-wide configuration in pdm.toml, but excluding .pdm-python.
#   https://pdm-project.org/en/latest/usage/project/#working-with-version-control
#pdm.lock
#pdm.toml
.pdm-python
.pdm-build/

# pixi
#   Similar to Pipfile.lock, it is generally recommended to include pixi.lock in version control.
#pixi.lock
#   Pixi creates a virtual environment in the .pixi directory, just like venv module creates one
#   in the .venv directory. It is recommended not to include this directory in version control.
.pixi

# PEP 582; used by e.g. github.com/David-OConnor/pyflow and github.com/pdm-project/pdm
__pypackages__/

# Celery stuff
celerybeat-schedule
celerybeat.pid

# SageMath parsed files
*.sage.py

# Environments
.env
.envrc
.venv
env/
venv/
ENV/
env.bak/
venv.bak/

# Spyder project settings
.spyderproject
.spyproject

# Rope project settings
.ropeproject

# mkdocs documentation
/site

# mypy
.mypy_cache/
.dmypy.json
dmypy.json

# Pyre type checker
.pyre/

# pytype static type analyzer
.pytype/

# Cython debug symbols
cython_debug/

# PyCharm
#  JetBrains specific template is maintained in a separate JetBrains.gitignore that can
#  be found at https://github.com/github/gitignore/blob/main/Global/JetBrains.gitignore
#  and can be added to the global gitignore or merged into this file.  For a more nuclear
#  option (not recommended) you can uncomment the following to ignore the entire idea folder.
#.idea/

# Abstra
# Abstra is an AI-powered process automation framework.
# Ignore directories containing user credentials, local state, and settings.
# Learn more at https://abstra.io/docs
.abstra/

# Visual Studio Code
#  Visual Studio Code specific template is maintained in a separate VisualStudioCode.gitignore 
#  that can be found at https://github.com/github/gitignore/blob/main/Global/VisualStudioCode.gitignore
#  and can be added to the global gitignore or merged into this file. However, if you prefer, 
#  you could uncomment the following to ignore the entire vscode folder
# .vscode/

# Ruff stuff:
.ruff_cache/

# PyPI configuration file
.pypirc

# Cursor
#  Cursor is an AI-powered code editor. `.cursorignore` specifies files/directories to
#  exclude from AI features like autocomplete and code analysis. Recommended for sensitive data
#  refer to https://docs.cursor.com/context/ignore-files
.cursorignore
.cursorindexingignore

# Marimo
marimo/_static/
marimo/_lsp/
__marimo__/

# Streamlit
.streamlit/secrets.toml

secrets.json

mcp_servers/

data/
<<<<<<< HEAD
.github

# objects from librespot
credentials.json
=======
.github
>>>>>>> a2d96da2
<|MERGE_RESOLUTION|>--- conflicted
+++ resolved
@@ -214,11 +214,8 @@
 mcp_servers/
 
 data/
-<<<<<<< HEAD
+
 .github
 
 # objects from librespot
-credentials.json
-=======
-.github
->>>>>>> a2d96da2
+credentials.json
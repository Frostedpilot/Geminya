--- conflicted
+++ resolved
@@ -11,11 +11,7 @@
 max_response_length: 1999
 
 # AI Model settings (can be overridden by server-specific settings)
-<<<<<<< HEAD
 default_model: "openrouter/deepseek/deepseek-chat-v3-0324:free"
-=======
-default_model: "cognitivecomputations/dolphin-mistral-24b-venice-edition:free"
->>>>>>> c5f6a16f
 check_model: "cognitivecomputations/dolphin-mistral-24b-venice-edition:free"
 temperature: 0.6
 
@@ -36,29 +32,29 @@
   selection_ranges:
     score:
       easy:
-        "8.5-10": 10    # Extremely popular/acclaimed anime (highest chance)
-        "7.5-8.4": 10   # Popular anime
-      
+        "8.5-10": 10 # Extremely popular/acclaimed anime (highest chance)
+        "7.5-8.4": 10 # Popular anime
+
       normal:
-        "8.0-10": 15    # Great anime
-        "6.0-7.9": 15   # Good anime  
-        "5.0-5.9": 2    # Below average
-        "4.0-4.9": 1    # Poor anime
-        "0-3.9": 1      # Bad anime
-      
+        "8.0-10": 15 # Great anime
+        "6.0-7.9": 15 # Good anime
+        "5.0-5.9": 2 # Below average
+        "4.0-4.9": 1 # Poor anime
+        "0-3.9": 1 # Bad anime
+
       hard:
-        "8.0-10": 1     # Great anime (lowest weight)
-        "6.0-7.9": 10   # Good anime (high weight)
-        "5.0-5.9": 5    # Below average (low weight)
-        "4.0-4.9": 1    # Poor anime (very low weight)
-        "0-3.9": 1      # Bad anime (minimal weight)
-      
+        "8.0-10": 1 # Great anime (lowest weight)
+        "6.0-7.9": 10 # Good anime (high weight)
+        "5.0-5.9": 5 # Below average (low weight)
+        "4.0-4.9": 1 # Poor anime (very low weight)
+        "0-3.9": 1 # Bad anime (minimal weight)
+
       expert:
-        "6.0-6.9": 5    # Obscure average anime
-        "5.0-5.9": 10   # Unknown below average (highest chance)
-        "4.0-4.9": 10   # Obscure poor anime (very high chance)
-        "0-3.9": 1      # Ultra obscure/bad anime (high chance)
-  
+        "6.0-6.9": 5 # Obscure average anime
+        "5.0-5.9": 10 # Unknown below average (highest chance)
+        "4.0-4.9": 10 # Obscure poor anime (very high chance)
+        "0-3.9": 1 # Ultra obscure/bad anime (high chance)
+
     # Popularity ranges: 1-1000 (1 = most popular, 1000 = less popular)
     # For reference: 500 is 500k member
     # 1050 is 250k member
@@ -67,24 +63,24 @@
     # 3400 is 50k member
     popularity:
       easy:
-        "1-500": 10      # Top 50 most popular anime (highest chance)
-        "501-1050": 2    # Top 100 popular anime
-      
+        "1-500": 10 # Top 50 most popular anime (highest chance)
+        "501-1050": 2 # Top 100 popular anime
+
       normal:
-        "1-500": 10     # Top 100 popular anime
-        "501-1050": 15   # Moderately popular anime (highest chance)
-        "1051-2300": 15   # Less popular anime
-        "2301-3400": 5  # Obscure anime
+        "1-500": 10 # Top 100 popular anime
+        "501-1050": 15 # Moderately popular anime (highest chance)
+        "1051-2300": 15 # Less popular anime
+        "2301-3400": 5 # Obscure anime
         "3400-25000": 1 # Extremely obscure anime
 
       hard:
-        "501-1500": 5  # Less popular anime (highest chance)
+        "501-1500": 5 # Less popular anime (highest chance)
         "1501-2300": 10 # Obscure anime
-        "2301-3400": 3  # Very obscure anime
+        "2301-3400": 3 # Very obscure anime
         "3401-25000": 1 # Ultra obscure anime
-      
+
       expert:
-        "1051-2300": 5  # Obscure anime
+        "1051-2300": 5 # Obscure anime
         "2301-3400": 15 # Very obscure anime (highest chance)
         "3401-15000": 10 # Ultra obscure anime
         "15001-25000": 1 # Extremely obscure anime
@@ -93,19 +89,19 @@
   # Determines whether to use 'score' or 'popularity' ranges for each difficulty
   # This setting controls which set of ranges from selection_ranges to use
   selection_method:
-    easy: "popularity"        # Use score-based ranges for easy difficulty
-    normal: "popularity"      # Use score-based ranges for normal difficulty  
-    hard: "popularity"   # Use popularity-based ranges for hard difficulty
+    easy: "popularity" # Use score-based ranges for easy difficulty
+    normal: "popularity" # Use score-based ranges for normal difficulty
+    hard: "popularity" # Use popularity-based ranges for hard difficulty
     expert: "popularity" # Use popularity-based ranges for expert difficulty
-  
+
   # Maximum number of pages to search through (each page = 25 anime for Jikan)
   # Higher values = more anime variety but slower startup
   max_search_pages: 100
-  
+
   # Sorting method for anime selection
   # Options: popularity, score, favorites, start_date, end_date, episodes, rank, title
   # popularity = Most popular/well-known anime first
-  # score = Highest rated anime first  
+  # score = Highest rated anime first
   # favorites = Most favorited anime first
   # rank = Highest ranked anime first
   sort_method: "popularity"
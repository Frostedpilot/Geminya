--- conflicted
+++ resolved
@@ -54,11 +54,7 @@
             "Kimi K2": "moonshotai/kimi-k2:free",
             "DeepSeek Chimera": "tngtech/deepseek-r1t2-chimera:free",
             "DeepSeek R1 0528": "deepseek/deepseek-r1-0528:free",
-<<<<<<< HEAD
             "Hitler Nigger's supreme Model": "cognitivecomputations/dolphin-mistral-24b-venice-edition:free"
-=======
-            "Gemini 2.3 Flash": "google/gemini-2.5-flash",
->>>>>>> b4aa1e05
         }
     )
 

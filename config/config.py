"""Configuration management for the Geminya Discord bot.

This module provides a centralized configuration system that supports
both environment variables and file-based configuration with validation.
"""

from dataclasses import dataclass, field
from typing import Optional, Dict, Any, List
import os
import json
from pathlib import Path
from dotenv import load_dotenv

from services.llm.types import ProviderConfig, ModelInfo
from .models import (
    MODEL_NAMES,
    MODEL_INFOS,
    DEEPSEEK_V3_0324,
    DEEPSEEK_V3_0324_PAID,
    QWEN_3_235B_A22B_2507,
    DOLPHIN_MISTRAL_24B,
    MISTRAL_NEMO,
)

load_dotenv()


class ConfigError(Exception):
    """Custom exception for configuration-related errors."""

    pass


@dataclass
class Config:
    """Configuration class for the Geminya bot.

    Supports loading from environment variables, secrets.json, and provides
    sensible defaults for all configuration options.
    """

    # Core API credentials
    discord_token: str
    discord_tokens: Dict[str, str]
    openrouter_api_key: str
    saucenao_api_key: str
    tavily_api_key: str
    google_console_api_key: str
    google_search_engine_id: str
    aistudio_api_key: str

    # Spotify credentials
    spotify_username: str = ""
    spotify_password: str = ""
    spotify_client_id: str = ""
    spotify_client_secret: str = ""

    # MyAnimeList API credentials
    mal_client_id: str = ""
    mal_client_secret: str = ""

    # Database configuration (PostgreSQL only)
    postgres_host: str = ""
    postgres_port: int = 5432
    postgres_user: str = ""
    postgres_password: str = ""
    postgres_database: str = ""

    # Bot behavior settings
    language: str = "en"
    max_history_length: int = 7
    debug: bool = False

    # Model configuration
    default_model: str = DEEPSEEK_V3_0324
    default_models: Dict[str, str] = field(
        default_factory=lambda: {
            "GEMINYA": DEEPSEEK_V3_0324,
            "NIGLER": DOLPHIN_MISTRAL_24B,
            "DEV": DEEPSEEK_V3_0324,
        }
    )
    default_tool_model: str = DEEPSEEK_V3_0324
    fall_back_models: Dict[str, str] = field(
        default_factory=lambda: {
            "GEMINYA": DEEPSEEK_V3_0324_PAID,
            "NIGLER": MISTRAL_NEMO,
            "DEV": DEEPSEEK_V3_0324_PAID,
        }
    )
    fall_back_model: str = DEEPSEEK_V3_0324_PAID
    fall_back_tool_model: str = QWEN_3_235B_A22B_2507
    check_model: str = DOLPHIN_MISTRAL_24B

    default_personas: Dict[str, str] = field(
        default_factory=lambda: {
            "GEMINYA": "Geminya_Exp",
            "NIGLER": "Nigler",
            "DEV": "Iris",
        }
    )
    default_persona: str = "Geminya_Exp"

    # Response configuration
    sentence_endings: tuple = (".", "!", "?")
    max_response_length: int = 1999

    # MCP configuration
    max_tool_iterations: int = 10  # Maximum number of tool calling iterations

    # Server restrictions (empty tuple means no restrictions)
    active_servers: tuple = ()

    # Anidle game configuration
    anidle: Dict[str, Any] = field(default_factory=dict)

    # Character guessing game configuration
    guess_character: Dict[str, Any] = field(default_factory=dict)

    # LLM Providers specific configs
    available_providers: List[str] = field(
        default_factory=lambda: ["openrouter", "aistudio"]
    )
    llm_providers: Dict[str, ProviderConfig] = field(default_factory=dict)

    openrouter_config: ProviderConfig = field(
        default_factory=lambda: ProviderConfig(
            api_key="",
            base_url="https://openrouter.ai/api/v1",
            timeout=30,
            model_infos=MODEL_INFOS.copy(),
        )
    )

    aistudio_config: ProviderConfig = field(
        default_factory=lambda: ProviderConfig(
            api_key="",
            base_url=None,
            timeout=30,
            model_infos=MODEL_INFOS.copy(),
        )
    )

    # MCP server folders
    mcp_server_instruction: Dict = field(
        default_factory=lambda: {
            # "duckduckgo": {
            #     "command": "python",
            #     "args": ["mcp_servers/duckduckgo.py"],
            #     "env": None,
            #     "blacklist": [],  # No tools blacklisted for duckduckgo
            # },
            "anilist": {
                "command": "npx.cmd",
                "args": ["-y", "anilist-mcp"],
                "env": None,
                "blacklist": [
                    # Example: Blacklist user management and posting tools
                    "delete_activity",
                    "post_message_activity",
                    "post_text_activity",
                    "delete_thread",
                    "follow_user",
                    "update_user",
                    "add_list_entry",
                    "get_authorized_user",
                    "remove_list_entry",
                    "update_list_entry",
                    "favourite_anime",
                    "favourite_manga",
                    "favourite_character",
                    "favourite_staff",
                    "favourite_studio",
                ],
            },
            "sequential-thinking": {
                "command": "npx.cmd",
                "args": ["-y", "@modelcontextprotocol/server-sequential-thinking"],
            },
            "tavily-remote-mcp": {
                "command": "npx.cmd",
                "args": [
                    "-y",
                    "mcp-remote",
                    "https://mcp.tavily.com/mcp/",  # URL will be updated in __post_init__
                ],
                "env": {},
            },
            "google-search": {
                "command": "node",
                "args": [
                    "C:\\python\\personal\\Geminya\\mcp_servers\\mcp-google-custom-search-server\\build\\index.js"
                ],
                "env": {
                    "GOOGLE_API_KEY": "",  # Will be set in __post_init__
                    "GOOGLE_SEARCH_ENGINE_ID": "",  # Will be set in __post_init__
                },
            },
            "fetch-mcp": {
                "command": "python",
                "args": ["-m", "mcp_server_fetch", "--ignore-robots-txt"],
                "env": None,
                "blacklist": [],
            },
        }
    )

    def __post_init__(self):
        """Initialize post-configuration setup."""
        # Safely construct Tavily MCP URL if API key is available
        if self.tavily_api_key:
            tavily_url = (
                f"https://mcp.tavily.com/mcp/?tavilyApiKey={self.tavily_api_key}"
            )
            self.mcp_server_instruction["tavily-remote-mcp"]["args"][-1] = tavily_url

            assert (
                self.mcp_server_instruction["tavily-remote-mcp"]["args"][-1]
                != "https://mcp.tavily.com/mcp/"
            )  # Ensure URL is not empty

        else:
            # If no API key, remove Tavily MCP from instructions
            self.mcp_server_instruction.pop("tavily-remote-mcp", None)

        # Set Google API keys in the MCP server instructions
        if self.google_console_api_key and self.google_search_engine_id:
            self.mcp_server_instruction["google-search"]["env"][
                "GOOGLE_API_KEY"
            ] = self.google_console_api_key
            self.mcp_server_instruction["google-search"]["env"][
                "GOOGLE_SEARCH_ENGINE_ID"
            ] = self.google_search_engine_id

            assert (
                self.mcp_server_instruction["google-search"]["env"]["GOOGLE_API_KEY"]
                != ""
            )  # Ensure API key is not empty
            assert (
                self.mcp_server_instruction["google-search"]["env"][
                    "GOOGLE_SEARCH_ENGINE_ID"
                ]
                != ""
            )  # Ensure search engine ID is not empty
        else:
            # If no Google API keys, remove Google Search MCP from instructions
            self.mcp_server_instruction.pop("google-search", None)

        # Set up api key for each provider
        for provider in self.available_providers:
            api_key_attr_name = provider + "_api_key"
            config_attr_name = provider + "_config"
            if hasattr(self, api_key_attr_name):
                self.__getattribute__(config_attr_name).api_key = self.__getattribute__(
                    api_key_attr_name
                )
            else:
                raise ConfigError(f"API key for provider '{provider}' is missing")

        # Set up provider config
        for provider in self.available_providers:
            self.llm_providers[provider] = self.__getattribute__(provider + "_config")

    def set_mode(self, mode: str):
        """Set the mode for the configuration."""

        assert mode in self.discord_tokens, "Invalid mode specified"

        self.mode = mode
        self.discord_token = self.discord_tokens[mode]
        self.default_model = self.default_models.get(mode, self.default_model)
        self.fall_back_model = self.fall_back_models.get(mode, self.fall_back_model)
        self.default_persona = self.default_personas.get(mode, self.default_persona)

    @classmethod
    def from_env(cls) -> "Config":
        """Load configuration from environment variables.

        Returns:
            Config: Configuration instance with values from environment

        Raises:
            ConfigError: If required environment variables are missing
        """
        discord_token_geminya = os.getenv("DISCORD_BOT_TOKEN_GEMINYA", "")
        discord_token_nigler = os.getenv("DISCORD_BOT_TOKEN_NIGLER", "")
        discord_token_dev = os.getenv("DISCORD_BOT_TOKEN_DEV", "")
        discord_tokens = {
            "GEMINYA": discord_token_geminya,
            "NIGLER": discord_token_nigler,
            "DEV": discord_token_dev,
        }
        openrouter_key = os.getenv("OPENROUTER_API_KEY", "")
        saucenao_key = os.getenv("SAUCENAO_API_KEY", "")
        tavily_key = os.getenv("TAVILY_API_KEY", "")
        google_console_api_key = os.getenv("GOOGLE_CONSOLE_API_KEY", "")
        google_search_engine_id = os.getenv("GOOGLE_SEARCH_ENGINE_ID", "")
        aistudio_key = os.getenv("GOOGLE_API_KEY", "")

        if not discord_tokens:
            raise ConfigError("DISCORD_BOT_TOKEN environment variable is required")
        if not openrouter_key:
            raise ConfigError("OPENROUTER_API_KEY environment variable is required")

        # Parse active servers from environment (comma-separated)
        active_servers_str = os.getenv("ACTIVE_SERVERS", "")
        active_servers = tuple(
            s.strip() for s in active_servers_str.split(",") if s.strip()
        )

        return cls(
            discord_token=discord_token_dev,
            discord_tokens=discord_tokens,
            openrouter_api_key=openrouter_key,
            saucenao_api_key=saucenao_key,
            tavily_api_key=tavily_key,
            google_console_api_key=google_console_api_key,
            google_search_engine_id=google_search_engine_id,
            aistudio_api_key=aistudio_key,
            mal_client_id=os.getenv("MAL_CLIENT_ID", ""),
            mal_client_secret=os.getenv("MAL_CLIENT_SECRET", ""),
            spotify_username=os.getenv("SPOTIFY_USERNAME", ""),
            spotify_password=os.getenv("SPOTIFY_PASSWORD", ""),
            spotify_client_id=os.getenv("SPOTIFY_CLIENT_ID", ""),
            spotify_client_secret=os.getenv("SPOTIFY_CLIENT_SECRET", ""),
            language=os.getenv("LANGUAGE", "en"),
            max_history_length=int(os.getenv("MAX_HISTORY_LENGTH", "7")),
            debug=os.getenv("DEBUG", "false").lower() == "true",
            default_model=os.getenv(
                "DEFAULT_MODEL", "openrouter/deepseek/deepseek-chat-v3-0324:free"
            ),
            check_model=os.getenv(
                "CHECK_MODEL",
                "cognitivecomputations/dolphin-mistral-24b-venice-edition:free",
            ),
            max_response_length=int(os.getenv("MAX_RESPONSE_LENGTH", "1999")),
            active_servers=active_servers,
            postgres_host=os.getenv("POSTGRES_HOST", ""),
            postgres_port=int(os.getenv("POSTGRES_PORT", "5432")),
            postgres_user=os.getenv("POSTGRES_USER", ""),
            postgres_password=os.getenv("POSTGRES_PASSWORD", ""),
            postgres_database=os.getenv("POSTGRES_DB", ""),
        )

    @classmethod
    def from_file(
        cls, secrets_path: Optional[Path] = None, config_path: Optional[Path] = None
    ) -> "Config":
        """Load configuration from files.

        Args:
            secrets_path: Path to secrets.json file (default: ./secrets.json)
            config_path: Path to config.yml file (default: ./config.yml)

        Returns:
            Config: Configuration instance with values from files

        Raises:
            ConfigError: If required files are missing or invalid
        """
        if secrets_path is None:
            secrets_path = Path("secrets.json")
        if config_path is None:
            config_path = Path("config.yml")

        # Load secrets
        try:
            with open(secrets_path, "r", encoding="utf-8") as f:
                secrets = json.load(f)
        except FileNotFoundError:
            raise ConfigError(f"Secrets file not found: {secrets_path}")
        except json.JSONDecodeError as e:
            raise ConfigError(f"Invalid JSON in secrets file {secrets_path}: {e}")

        discord_token_geminya = secrets.get("DISCORD_BOT_TOKEN_GEMINYA", "")
        discord_token_nigler = secrets.get("DISCORD_BOT_TOKEN_NIGLER", "")
        discord_token_dev = secrets.get("DISCORD_BOT_TOKEN_DEV", "")
        discord_tokens = {
            "GEMINYA": discord_token_geminya,
            "NIGLER": discord_token_nigler,
            "DEV": discord_token_dev,
        }
        openrouter_key = secrets.get("OPENROUTER_API_KEY")
        saucenao_key = secrets.get("SAUCENAO_API_KEY")
        tavily_key = secrets.get("TAVILY_API_KEY", "")
        google_console_api_key = secrets.get("GOOGLE_CONSOLE_API_KEY", "")
        google_search_engine_id = secrets.get("GOOGLE_SEARCH_ENGINE_ID", "")
        aistudio_key = secrets.get("GOOGLE_API_KEY", "")

        # MAL API credentials
        mal_client_id = secrets.get("MAL_CLIENT_ID", "")
        mal_client_secret = secrets.get("MAL_CLIENT_SECRET", "")

<<<<<<< HEAD
        # Spotify credentials
        spotify_username = secrets.get("SPOTIFY_USERNAME", "")
        spotify_password = secrets.get("SPOTIFY_PASSWORD", "")
        spotify_client_id = secrets.get("SPOTIFY_CLIENT_ID", "")
        spotify_client_secret = secrets.get("SPOTIFY_CLIENT_SECRET", "")

        # Database credentials from secrets
        mysql_host = secrets.get("MYSQL_HOST", "")
        mysql_port = secrets.get("MYSQL_PORT", 3306)
        mysql_user = secrets.get("MYSQL_USER", "")
        mysql_password = secrets.get("MYSQL_PASSWORD", "")
        mysql_database = secrets.get("MYSQL_DATABASE", "")
=======
        # Database credentials from secrets (PostgreSQL only)
        postgres_host = secrets.get("POSTGRES_HOST", "")
        postgres_port = secrets.get("POSTGRES_PORT", 5432)
        postgres_user = secrets.get("POSTGRES_USER", "")
        postgres_password = secrets.get("POSTGRES_PASSWORD", "")
        postgres_database = secrets.get("POSTGRES_DB", "")
>>>>>>> a2d96da2

        if not discord_tokens:
            raise ConfigError("DISCORD_BOT_TOKEN not found in secrets file")
        if not openrouter_key:
            raise ConfigError("OPENROUTER_API_KEY not found in secrets file")

        # Load config.yml if it exists
        config_data = {}
        if config_path.exists():
            try:
                import yaml
                with open(config_path, "r", encoding="utf-8") as f:
                    config_data = yaml.safe_load(f) or {}
            except ImportError:
                # yaml not available, skip config file
                pass
            except Exception as e:
                raise ConfigError(f"Error loading config file {config_path}: {e}")

        # Parse active servers
        active_servers = config_data.get("active_servers", [])
        if isinstance(active_servers, str):
            active_servers = [s.strip() for s in active_servers.split(",") if s.strip()]
        active_servers = tuple(str(s) for s in active_servers)

        # Database configuration from config file and secrets (PostgreSQL only)
        database_config = config_data.get("database", {})

        return cls(
            discord_token=discord_token_dev,
            discord_tokens=discord_tokens,
            openrouter_api_key=openrouter_key,
            saucenao_api_key=saucenao_key,
            tavily_api_key=tavily_key,
            google_console_api_key=google_console_api_key,
            google_search_engine_id=google_search_engine_id,
            aistudio_api_key=aistudio_key,
            mal_client_id=mal_client_id,
            mal_client_secret=mal_client_secret,
            spotify_username=spotify_username,
            spotify_password=spotify_password,
            spotify_client_id=spotify_client_id,
            spotify_client_secret=spotify_client_secret,
            language=config_data.get("language", "en"),
            max_history_length=config_data.get("max_history_length", 7),
            debug=config_data.get("debug", False),
            default_model=config_data.get(
                "default_model", "openrouter/deepseek/deepseek-chat-v3-0324:free"
            ),
            check_model=config_data.get(
                "check_model",
                "cognitivecomputations/dolphin-mistral-24b-venice-edition:free",
            ),
            max_response_length=config_data.get("max_response_length", 1999),
            active_servers=active_servers,
            anidle=config_data.get("anidle", {}),
            guess_character=config_data.get("guess_character", {}),
            postgres_host=postgres_host,
            postgres_port=postgres_port,
            postgres_user=postgres_user,
            postgres_password=postgres_password,
            postgres_database=postgres_database,
        )

    @classmethod
    def create(cls, prefer_env: bool = False) -> "Config":
        """Create configuration using the best available method.

        Args:
            prefer_env: If True, prefer environment variables over files

        Returns:
            Config: Configuration instance

        Raises:
            ConfigError: If configuration cannot be loaded
        """
        errors = []

        if prefer_env:
            try:
                return cls.from_env()
            except ConfigError as e:
                errors.append(f"Environment: {e}")

        try:
            return cls.from_file()
        except ConfigError as e:
            errors.append(f"Files: {e}")

        if not prefer_env:
            try:
                return cls.from_env()
            except ConfigError as e:
                errors.append(f"Environment: {e}")

        raise ConfigError(f"Could not load configuration. Errors: {'; '.join(errors)}")

    def validate(self) -> None:
        """Validate the configuration values.

        Raises:
            ConfigError: If any configuration values are invalid
        """
        if not self.discord_token.strip():
            raise ConfigError("Discord token cannot be empty")
        if not self.openrouter_api_key.strip():
            raise ConfigError("OpenRouter API key cannot be empty")
        if self.max_history_length < 1:
            raise ConfigError("Max history length must be at least 1")
        if self.max_response_length < 100:
            raise ConfigError("Max response length must be at least 100")
        if not self.language.strip():
            raise ConfigError("Language cannot be empty")

    def get_postgres_config(self) -> Dict[str, Any]:
        """Get PostgreSQL configuration dictionary."""
        return {
            "host": self.postgres_host,
            "port": self.postgres_port,
            "user": self.postgres_user,
            "password": self.postgres_password,
            "database": self.postgres_database,
        }

    def to_dict(self) -> Dict[str, Any]:
        """Convert configuration to dictionary (excluding sensitive data).

        Returns:
            Dict[str, Any]: Configuration as dictionary with secrets masked
        """
        data = {
            "language": self.language,
            "max_history_length": self.max_history_length,
            "debug": self.debug,
            "default_model": self.default_model,
            "check_model": self.check_model,
            "sentence_endings": self.sentence_endings,
            "max_response_length": self.max_response_length,
            "active_servers": self.active_servers,
            "available_providers": self.available_providers,
            "llm_providers": {
                name: {
                    "api_key": "***HIDDEN***",
                    "base_url": provider.base_url,
                    "timeout": provider.timeout,
                    "model_count": len(provider.model_infos),
                }
                for name, provider in self.llm_providers.items()
            },
            "discord_token": "***HIDDEN***",
            "openrouter_api_key": "***HIDDEN***",
        }
        return data<|MERGE_RESOLUTION|>--- conflicted
+++ resolved
@@ -391,27 +391,21 @@
         mal_client_id = secrets.get("MAL_CLIENT_ID", "")
         mal_client_secret = secrets.get("MAL_CLIENT_SECRET", "")
 
-<<<<<<< HEAD
+
         # Spotify credentials
         spotify_username = secrets.get("SPOTIFY_USERNAME", "")
         spotify_password = secrets.get("SPOTIFY_PASSWORD", "")
         spotify_client_id = secrets.get("SPOTIFY_CLIENT_ID", "")
         spotify_client_secret = secrets.get("SPOTIFY_CLIENT_SECRET", "")
 
-        # Database credentials from secrets
-        mysql_host = secrets.get("MYSQL_HOST", "")
-        mysql_port = secrets.get("MYSQL_PORT", 3306)
-        mysql_user = secrets.get("MYSQL_USER", "")
-        mysql_password = secrets.get("MYSQL_PASSWORD", "")
-        mysql_database = secrets.get("MYSQL_DATABASE", "")
-=======
+
         # Database credentials from secrets (PostgreSQL only)
         postgres_host = secrets.get("POSTGRES_HOST", "")
         postgres_port = secrets.get("POSTGRES_PORT", 5432)
         postgres_user = secrets.get("POSTGRES_USER", "")
         postgres_password = secrets.get("POSTGRES_PASSWORD", "")
         postgres_database = secrets.get("POSTGRES_DB", "")
->>>>>>> a2d96da2
+
 
         if not discord_tokens:
             raise ConfigError("DISCORD_BOT_TOKEN not found in secrets file")
